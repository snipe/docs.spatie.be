--- conflicted
+++ resolved
@@ -4,19 +4,12 @@
 
 module.exports = {
     entry: {
-<<<<<<< HEAD
-        'backup.style': './resources/assets/sass/backup/backup.scss',
-        'backup': './resources/assets/js/backup.js',
-        'medialibrary': './resources/assets/js/medialibrary.js',
-        'medialibrary.style': './resources/assets/sass/medialibrary/medialibrary.scss',
-        'menu': './resources/assets/js/menu.js',
-        'menu.style': './resources/assets/sass/menu/menu.scss',
-=======
         'laravel-backup.style': './resources/assets/sass/laravel-backup/laravel-backup.scss',
         'laravel-backup': './resources/assets/js/laravel-backup.js',
         'laravel-medialibrary': './resources/assets/js/laravel-medialibrary.js',
         'laravel-medialibrary.style': './resources/assets/sass/laravel-medialibrary/laravel-medialibrary.scss',
->>>>>>> 0cbddfab
+        'menu': './resources/assets/js/menu.js',
+        'menu.style': './resources/assets/sass/menu/menu.scss',
     },
     output: {
         path: 'public/build',

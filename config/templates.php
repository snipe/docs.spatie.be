--- conflicted
+++ resolved
@@ -6,25 +6,14 @@
         'siteSlogan' => 'One day you\'ll thank us for this',
         'siteTitle' => 'Laravel Backup',
     ],
-
     'laravel-medialibrary' => [
         'githubUrl' => 'https://github.com/spatie/laravel-medialibrary',
         'siteSlogan' => 'Associate files with Eloquent models',
         'siteTitle' => 'Laravel Medialibrary',
-<<<<<<< HEAD
-        'version' => 3,
     ],
-
     'menu' => [
-        'assetName' => 'menu',
-        'baseUrl' => '/laravel-menu/v3',
-        'facetFilters' => 'project:laravel-menu',
-        'gitHubUrl' => 'https://github.com/spatie/menu',
-        'menu' => 'menu',
+        'githubUrl' => 'https://github.com/spatie/menu',
         'siteSlogan' => 'Html menu generator',
         'siteTitle' => 'Menu',
-        'version' => 1,
-=======
->>>>>>> 0cbddfab
-    ]
+    ],
 ];